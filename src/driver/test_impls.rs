#![allow(missing_docs)]

use super::{
    scheduler::*,
    tasks::{message::*, mixer::Mixer},
    *,
};
use crate::{
    constants::*,
    input::{
        cached::Compressed,
        codecs::{CODEC_REGISTRY, PROBE},
        RawAdapter,
    },
    test_utils,
    tracks::LoopState,
};
use crypto_secretbox::XSalsa20Poly1305;
use flume::Receiver;
use std::{io::Cursor, net::UdpSocket, sync::Arc};
use tokio::runtime::Handle;

// create a dummied task + interconnect.
// measure perf at varying numbers of sources (binary 1--64) without passthrough support.

#[cfg(feature = "receive")]
pub type Listeners = (
    Receiver<CoreMessage>,
    Receiver<EventMessage>,
    Receiver<UdpRxMessage>,
);

#[cfg(not(feature = "receive"))]
pub type Listeners = (Receiver<CoreMessage>, Receiver<EventMessage>);

pub type DummyMixer = (Mixer, Listeners);

impl Mixer {
    #[must_use]
    pub fn mock(handle: Handle, softclip: bool) -> DummyMixer {
        let (mix_tx, mix_rx) = flume::unbounded();
        let (core_tx, core_rx) = flume::unbounded();
        let (event_tx, event_rx) = flume::unbounded();

        #[cfg(feature = "receive")]
        let (udp_receiver_tx, udp_receiver_rx) = flume::unbounded();

        let ic = Interconnect {
            core: core_tx,
            events: event_tx,
            mixer: mix_tx,
        };

        // Scheduler must be created from a Tokio context...
        let (tx, rx) = flume::unbounded();
        handle.spawn_blocking(move || tx.send(crate::Config::default().use_softclip(softclip)));
        let config = rx.recv().unwrap();

        let mut out = Mixer::new(mix_rx, handle, ic, config);

        let udp_tx = UdpSocket::bind("0.0.0.0:0").expect("Failed to create send port.");
        udp_tx
            .connect("127.0.0.1:5316")
            .expect("Failed to connect to local dest port.");

        #[allow(deprecated)]
        let mode = CryptoMode::Normal;
        let cipher = mode
            .cipher_from_key(&[0u8; XSalsa20Poly1305::KEY_SIZE])
            .unwrap();
        let crypto_state = mode.into();

        #[cfg(feature = "receive")]
        let fake_conn = MixerConnection {
<<<<<<< HEAD
            cipher: Cipher::XSalsa20(
                XSalsa20Poly1305::new_from_slice(&[0u8; XSalsa20Poly1305::KEY_SIZE]).unwrap(),
            ),
            #[allow(deprecated)]
            crypto_state: CryptoState::Normal,
=======
            cipher,
            crypto_state,
>>>>>>> 02c66b2e
            udp_rx: udp_receiver_tx,
            udp_tx,
        };

        #[cfg(not(feature = "receive"))]
        let fake_conn = MixerConnection {
            cipher,
            crypto_state,
            udp_tx,
        };

        out.conn_active = Some(fake_conn);

        #[cfg(feature = "receive")]
        return (out, (core_rx, event_rx, udp_receiver_rx));

        #[cfg(not(feature = "receive"))]
        return (out, (core_rx, event_rx));
    }

    #[must_use]
    pub fn test_with_float(num_tracks: usize, handle: Handle, softclip: bool) -> DummyMixer {
        let mut out = Self::mock(handle, softclip);

        let floats = test_utils::make_sine(10 * STEREO_FRAME_SIZE, true);

        for _ in 0..num_tracks {
            let input: Input = RawAdapter::new(Cursor::new(floats.clone()), 48_000, 2).into();
            let promoted = match input {
                Input::Live(l, _) => l.promote(&CODEC_REGISTRY, &PROBE),
                Input::Lazy(_) => panic!("Failed to create a guaranteed source."),
            };
            let (_, ctx) = Track::from(Input::Live(promoted.unwrap(), None)).into_context();
            _ = out.0.add_track(ctx);
        }

        out
    }

    #[must_use]
    pub fn test_with_float_unending(handle: Handle, softclip: bool) -> (DummyMixer, TrackHandle) {
        let mut out = Self::mock(handle, softclip);

        let floats = test_utils::make_sine(10 * STEREO_FRAME_SIZE, true);

        let input: Input = RawAdapter::new(Cursor::new(floats.clone()), 48_000, 2).into();
        let promoted = match input {
            Input::Live(l, _) => l.promote(&CODEC_REGISTRY, &PROBE),
            Input::Lazy(_) => panic!("Failed to create a guaranteed source."),
        };
        let mut track = Track::from(Input::Live(promoted.unwrap(), None));
        track.loops = LoopState::Infinite;

        let (handle, ctx) = track.into_context();
        _ = out.0.add_track(ctx);

        (out, handle)
    }

    #[must_use]
    pub fn test_with_float_drop(num_tracks: usize, handle: Handle) -> DummyMixer {
        let mut out = Self::mock(handle, true);

        for i in 0..num_tracks {
            let floats = test_utils::make_sine((i / 5) * STEREO_FRAME_SIZE, true);
            let input: Input = RawAdapter::new(Cursor::new(floats.clone()), 48_000, 2).into();
            let promoted = match input {
                Input::Live(l, _) => l.promote(&CODEC_REGISTRY, &PROBE),
                Input::Lazy(_) => panic!("Failed to create a guaranteed source."),
            };
            let (_, ctx) = Track::from(Input::Live(promoted.unwrap(), None)).into_context();
            _ = out.0.add_track(ctx);
        }

        out
    }

    #[must_use]
    pub fn test_with_opus(handle: &Handle) -> DummyMixer {
        // should add a single opus-based track.
        // make this fully loaded to prevent any perf cost there.
        let mut out = Self::mock(handle.clone(), false);

        let floats = test_utils::make_sine(6 * STEREO_FRAME_SIZE, true);

        let input: Input = RawAdapter::new(Cursor::new(floats), 48_000, 2).into();

        let mut src = handle.block_on(async move {
            Compressed::new(input, Bitrate::BitsPerSecond(128_000))
                .await
                .expect("These parameters are well-defined.")
        });

        src.raw.load_all();

        let promoted = match src.into() {
            Input::Live(l, _) => l.promote(&CODEC_REGISTRY, &PROBE),
            Input::Lazy(_) => panic!("Failed to create a guaranteed source."),
        };
        let (_, ctx) = Track::from(Input::Live(promoted.unwrap(), None)).into_context();

        _ = out.0.add_track(ctx);

        out
    }
}

pub struct MockScheduler {
    pub core: Live,
    pub stats: Arc<StatBlock>,
    pub local: Arc<LiveStatBlock>,
    pub rx: Receiver<SchedulerMessage>,
    pub tx: Sender<(TaskId, ParkedMixer)>,
    pub id: TaskId,
}

impl MockScheduler {
    #[must_use]
    pub fn new(mode: Option<Mode>) -> Self {
        let stats = Arc::new(StatBlock::default());
        let local = Arc::new(LiveStatBlock::default());

        let (task_tx, task_rx) = flume::unbounded();
        let (sched_tx, sched_rx) = flume::unbounded();

        let cfg = crate::driver::SchedulerConfig {
            strategy: mode.unwrap_or_default(),
            move_expensive_tasks: true,
        };

        let core = Live::new(
            WorkerId::new(),
            cfg,
            stats.clone(),
            local.clone(),
            task_rx,
            sched_tx,
        );
        Self {
            core,
            stats,
            local,
            rx: sched_rx,
            tx: task_tx,
            id: TaskId::new(),
        }
    }

    pub fn add_mixer_direct(&mut self, m: Mixer) {
        let id = self.id.incr();
        self.core.add_task_direct(m, id);
    }

    #[must_use]
    pub fn from_mixers(mode: Option<Mode>, mixers: Vec<DummyMixer>) -> (Self, Vec<Listeners>) {
        let mut out = Self::new(mode);
        let mut listeners = vec![];
        for (mixer, listener) in mixers {
            out.add_mixer_direct(mixer);
            listeners.push(listener);
        }
        (out, listeners)
    }
}<|MERGE_RESOLUTION|>--- conflicted
+++ resolved
@@ -72,16 +72,8 @@
 
         #[cfg(feature = "receive")]
         let fake_conn = MixerConnection {
-<<<<<<< HEAD
-            cipher: Cipher::XSalsa20(
-                XSalsa20Poly1305::new_from_slice(&[0u8; XSalsa20Poly1305::KEY_SIZE]).unwrap(),
-            ),
-            #[allow(deprecated)]
-            crypto_state: CryptoState::Normal,
-=======
             cipher,
             crypto_state,
->>>>>>> 02c66b2e
             udp_rx: udp_receiver_tx,
             udp_tx,
         };
